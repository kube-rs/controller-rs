[package]
name = "controller"
version = "0.13.0"
authors = ["clux <sszynrae@gmail.com>"]
edition = "2021"
default-run = "controller"
license = "Apache-2.0"
publish = false

[[bin]]
doc = false
name = "controller"
path = "src/main.rs"

[[bin]]
doc = false
name = "crdgen"
path = "src/crdgen.rs"

[lib]
name = "controller"
path = "src/lib.rs"

[features]
default = []
telemetry = ["tonic", "opentelemetry-otlp"]

[dependencies]
actix-web = "4.4.0"
futures = "0.3.28"
tokio = { version = "1.32.0", features = ["macros", "rt-multi-thread"] }
k8s-openapi = { version = "0.23.0", features = ["latest"] }
schemars = { version = "0.8.12", features = ["chrono"] }
serde = { version = "1.0.185", features = ["derive"] }
serde_json = "1.0.105"
serde_yaml = "0.9.25"
chrono = { version = "0.4.26", features = ["serde"] }
tracing = "0.1.37"
tracing-subscriber = { version = "0.3.17", features = ["json", "env-filter"] }
tracing-opentelemetry = "0.20.0"
opentelemetry = { version = "0.20.0", features = ["trace", "rt-tokio"] }
opentelemetry-otlp = { version = "0.13.0", features = ["tokio"], optional = true }
tonic = { version = "0.9", optional = true }
thiserror = "1.0.47"
anyhow = "1.0.75"
prometheus-client = "0.22.2"

[dev-dependencies]
assert-json-diff = "2.0.2"
http = "1"
hyper = "1"
tower-test = "0.4.0"

[dependencies.kube]
<<<<<<< HEAD
features = ["runtime", "client", "derive", "unstable-runtime"]
version = "0.81.0"
=======
features = ["runtime", "client", "derive" ]
version = "0.96.0"
>>>>>>> c495dec1

# testing new releases - ignore
#git = "https://github.com/kube-rs/kube.git"
#branch = "main"
#rev = "19b90ad3a4dbc83e1dd742847c7707333259b1bb"
#path = "../kube/kube"<|MERGE_RESOLUTION|>--- conflicted
+++ resolved
@@ -52,13 +52,8 @@
 tower-test = "0.4.0"
 
 [dependencies.kube]
-<<<<<<< HEAD
-features = ["runtime", "client", "derive", "unstable-runtime"]
-version = "0.81.0"
-=======
 features = ["runtime", "client", "derive" ]
 version = "0.96.0"
->>>>>>> c495dec1
 
 # testing new releases - ignore
 #git = "https://github.com/kube-rs/kube.git"
